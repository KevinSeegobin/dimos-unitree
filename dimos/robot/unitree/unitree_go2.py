# Copyright 2025 Dimensional Inc.
#
# Licensed under the Apache License, Version 2.0 (the "License");
# you may not use this file except in compliance with the License.
# You may obtain a copy of the License at
#
#     http://www.apache.org/licenses/LICENSE-2.0
#
# Unless required by applicable law or agreed to in writing, software
# distributed under the License is distributed on an "AS IS" BASIS,
# WITHOUT WARRANTIES OR CONDITIONS OF ANY KIND, either express or implied.
# See the License for the specific language governing permissions and
# limitations under the License.

import multiprocessing
from typing import Optional, Union, Tuple
import numpy as np
from dimos.robot.robot import Robot
from dimos.robot.unitree.unitree_skills import MyUnitreeSkills
from dimos.skills.skills import AbstractRobotSkill, AbstractSkill, SkillLibrary
from dimos.stream.video_providers.unitree import UnitreeVideoProvider
from dimos.stream.videostream import VideoStream
from dimos.stream.video_provider import AbstractVideoProvider
from dimos.stream.video_operators import VideoOperators as vops
from dimos.models.qwen.video_query import get_bbox_from_qwen
from reactivex import operators as RxOps
import json
from reactivex import Observable, create
from reactivex import operators as ops
from reactivex.disposable import CompositeDisposable
import logging
import time
from dimos.robot.unitree.external.go2_webrtc_connect.go2_webrtc_driver.webrtc_driver import WebRTCConnectionMethod
import os
from dimos.robot.unitree.unitree_ros_control import UnitreeROSControl
from reactivex.scheduler import ThreadPoolScheduler
from dimos.utils.logging_config import setup_logger
from dimos.perception.visual_servoing import VisualServoing
from dimos.perception.person_tracker import PersonTrackingStream
from dimos.perception.object_tracker import ObjectTrackingStream
from dimos.robot.local_planner import VFHPurePursuitPlanner
from dimos.utils.ros_utils import distance_angle_to_goal_xy
from dimos.utils.generic_subscriber import GenericSubscriber

# Set up logging
logger = setup_logger("dimos.robot.unitree.unitree_go2", level=logging.DEBUG)

# UnitreeGo2 Print Colors (Magenta)
UNITREE_GO2_PRINT_COLOR = "\033[35m"
UNITREE_GO2_RESET_COLOR = "\033[0m"

class UnitreeGo2(Robot):

    def __init__(
            self,
            ros_control: Optional[UnitreeROSControl] = None,
            ip=None,
            connection_method: WebRTCConnectionMethod = WebRTCConnectionMethod.LocalSTA,
            serial_number: str = None,
            output_dir: str = os.getcwd(),  # TODO: Pull from ENV variable to handle docker and local development
            use_ros: bool = True,
            use_webrtc: bool = False,
            disable_video_stream: bool = False,
            mock_connection: bool = False,
            skills: Optional[Union[MyUnitreeSkills, AbstractSkill]] = None):

        """Initialize the UnitreeGo2 robot.
        
        Args:
            ros_control: ROS control interface, if None a new one will be created
            ip: IP address of the robot (for LocalSTA connection)
            connection_method: WebRTC connection method (LocalSTA or LocalAP)
            serial_number: Serial number of the robot (for LocalSTA with serial)
            output_dir: Directory for output files
            use_ros: Whether to use ROSControl and ROS video provider
            use_webrtc: Whether to use WebRTC video provider ONLY
            disable_video_stream: Whether to disable the video stream
            mock_connection: Whether to mock the connection to the robot
<<<<<<< HEAD
            skills: Skills library or custom skill implementation. Default is MyUnitreeSkills() if None.
=======
            skills: Skills instance. Can be MyUnitreeSkills for full functionality or any AbstractSkill for custom development.
>>>>>>> 0765fb8a
        """
        print(f"Initializing UnitreeGo2 with use_ros: {use_ros} and use_webrtc: {use_webrtc}")
        if not (use_ros ^ use_webrtc):  # XOR operator ensures exactly one is True
            raise ValueError("Exactly one video/control provider (ROS or WebRTC) must be enabled")

        # Initialize ros_control if it is not provided and use_ros is True
        if ros_control is None and use_ros:
            ros_control = UnitreeROSControl(
                node_name="unitree_go2",
                disable_video_stream=disable_video_stream,
                mock_connection=mock_connection)

        # Initialize skill library
        if skills is None:
            skills = MyUnitreeSkills(robot=self)

        super().__init__(ros_control=ros_control, output_dir=output_dir, skill_library=skills)

        if self.skill_library is not None:
            for skill in self.skill_library:
                if isinstance(skill, AbstractRobotSkill):
                    self.skill_library.create_instance(skill.__name__, robot=self)
            if isinstance(self.skill_library, MyUnitreeSkills):
                self.skill_library._robot = self
                self.skill_library.init()
                self.skill_library.initialize_skills()
        
        # Camera stuff
        self.camera_intrinsics = [819.553492, 820.646595, 625.284099, 336.808987]
        self.camera_pitch = np.deg2rad(0)  # negative for downward pitch
        self.camera_height = 0.44  # meters

        # Initialize UnitreeGo2-specific attributes
        self.output_dir = output_dir
        self.ip = ip
        self.disposables = CompositeDisposable()
        self.main_stream_obs = None

        # Initialize thread pool scheduler
        self.optimal_thread_count = multiprocessing.cpu_count()
        self.thread_pool_scheduler = ThreadPoolScheduler(
            self.optimal_thread_count // 2)

        if (connection_method == WebRTCConnectionMethod.LocalSTA) and (ip is None):
            raise ValueError("IP address is required for LocalSTA connection")

        # Create output directory if it doesn't exist
        os.makedirs(self.output_dir, exist_ok=True)
        print(f"Agent outputs will be saved to: {os.path.join(self.output_dir, 'memory.txt')}")

        # Choose data provider based on configuration
        if use_ros and not disable_video_stream:
            # Use ROS video provider from ROSControl
            self.video_stream = self.ros_control.video_provider
        elif use_webrtc and not disable_video_stream:
            # Use WebRTC ONLY video provider
            self.video_stream = UnitreeVideoProvider(
                dev_name="UnitreeGo2",
                connection_method=connection_method,
                serial_number=serial_number,
                ip=self.ip if connection_method == WebRTCConnectionMethod.LocalSTA else None)
        else:
            self.video_stream = None

        # Initialize visual servoing if enabled
        if self.video_stream is not None:
            self.video_stream_ros = self.get_ros_video_stream(fps=8)
            self.person_tracker = PersonTrackingStream(
                camera_intrinsics=self.camera_intrinsics,
                camera_pitch=self.camera_pitch,
                camera_height=self.camera_height
            )
            self.object_tracker = ObjectTrackingStream(
                camera_intrinsics=self.camera_intrinsics,
                camera_pitch=self.camera_pitch,
                camera_height=self.camera_height
            )
            person_tracking_stream = self.person_tracker.create_stream(self.video_stream_ros)
            object_tracking_stream = self.object_tracker.create_stream(self.video_stream_ros)

            self.person_tracking_stream = person_tracking_stream
            self.object_tracking_stream = object_tracking_stream
            
        # Initialize the local planner and create BEV visualization stream
        self.local_planner = VFHPurePursuitPlanner(
            robot=self,
            robot_width=0.36,  # Unitree Go2 width in meters
            robot_length=0.6,  # Unitree Go2 length in meters
            visualization_size=500  # 500x500 pixel visualization
        )

        # Create the visualization stream at 5Hz
        self.local_planner_viz_stream = self.local_planner.create_stream(frequency_hz=5.0)

    def follow_human(self, distance: int = 1.5, timeout: float = 20.0, point: Tuple[int, int] = None):
        person_visual_servoing = VisualServoing(tracking_stream=self.person_tracking_stream)
    
        logger.warning(f"Following human for {timeout} seconds...")
        start_time = time.time()
        success = person_visual_servoing.start_tracking(point=point, desired_distance=distance)
        while person_visual_servoing.running and time.time() - start_time < timeout:
            output = person_visual_servoing.updateTracking()
            x_vel = output.get("linear_vel")
            z_vel = output.get("angular_vel")
            logger.debug(f"Following human: x_vel: {x_vel}, z_vel: {z_vel}")
            self.ros_control.move_vel_control(x=x_vel, y=0, yaw=z_vel)
            time.sleep(0.05)
        person_visual_servoing.stop_tracking()
        del person_visual_servoing
        return success
        
    def navigate_to(self, object_name: str, distance: float = 1.0, timeout: float = 40.0, max_retries: int = 3):
        """
        Navigate to an object identified by name using vision-based tracking and local planner.

        Args:
            object_name: Name of the object to navigate to
            distance: Desired distance to maintain from object in meters
            timeout: Maximum time to spend navigating in seconds
            max_retries: Maximum number of retries when getting bounding box from Qwen
            
        Returns:
            bool: True if navigation was successful, False otherwise
        """
        logger.warning(f"Navigating to {object_name} with desired distance {distance}m, timeout {timeout} seconds...")
        
        # Try to get a bounding box from Qwen with retries
        bbox = None
        retry_count = 0
        
        while bbox is None and retry_count < max_retries:
            if retry_count > 0:
                logger.info(f"Retry {retry_count}/{max_retries} to get bounding box for {object_name}")
                # Wait a moment before retry to let the camera feed update
                time.sleep(1.0)
                
            try:
                bbox, object_size = get_bbox_from_qwen(self.video_stream_ros, object_name=object_name)
            except Exception as e:
                logger.error(f"Error querying Qwen: {e}")
                
            retry_count += 1
        
        if bbox is None:
            logger.error(f"Failed to get bounding box for {object_name} after {max_retries} attempts")
            return False
        
        logger.info(f"Found {object_name} at {bbox} with size {object_size}")
        
        # Start the object tracker with the detected bbox
        self.object_tracker.track(bbox, size=object_size)
        
        # Create object tracking stream
        object_tracking_stream = self.object_tracking_stream
        
        # Create a GenericSubscriber to get latest tracking data
        tracking_subscriber = GenericSubscriber(object_tracking_stream)
        
        # Main navigation loop
        start_time = time.time()
        goal_reached = False
        tracking_started = False
        last_update_time = 0
        min_update_interval = 0.5  # Update goal at max 5Hz
        
        while time.time() - start_time < timeout:
            # Get latest tracking data
            tracking_data = tracking_subscriber.get_data()
            
            # Check if we have valid tracking data with targets
            if tracking_data and tracking_data.get("targets") and tracking_data["targets"] and not tracking_started:
                target = tracking_data["targets"][0]
                
                # Only update goal position if we have distance and angle data
                current_time = time.time()
                if "distance" in target and "angle" in target and current_time - last_update_time >= min_update_interval:
                    # Convert target distance and angle to xy coordinates in robot frame
                    logger.info(f"Target distance: {target['distance'] - distance}, Target angle: {target['angle']}")
                    goal_x_robot, goal_y_robot = distance_angle_to_goal_xy(
                        target["distance"] - distance,  # Subtract desired distance to stop short
                        -target["angle"]
                    )
                    
                    # Update the goal in the local planner
                    self.local_planner.set_goal((goal_x_robot, goal_y_robot), is_robot_frame=True)
                    last_update_time = current_time
                    tracking_started = True
            
            # Check if goal has been reached (near to object at desired distance)
            if self.local_planner.is_goal_reached():
                goal_reached = True
                logger.info(f"Goal reached! Arrived at {object_name} at desired distance.")
                break
            
            # Get planned velocity from local planner
            vel_command = self.local_planner.plan()
            x_vel = vel_command.get('x_vel', 0.0)
            angular_vel = vel_command.get('angular_vel', 0.0)
            
            # Send velocity command to robot
            self.ros_control.move_vel_control(x=x_vel, y=0, yaw=angular_vel)

            # Check if tracking has been lost
            if tracking_started and (not tracking_data or not tracking_data.get("targets") or not tracking_data["targets"]):
                logger.warning("Target lost during navigation. Stopping.")
                break
            
            # Control rate
            time.sleep(0.05)
                
        self.ros_control.stop()
            
        # Clean up tracking subscriber
        if tracking_subscriber:
            tracking_subscriber.dispose()
        
        if goal_reached:
            logger.info(f"Successfully navigated to {object_name}")
        else:
            logger.warning(f"Failed to reach {object_name} within timeout")
            
        return goal_reached

    def navigate_to_goal_local(self, goal_xy_robot: Tuple[float, float], timeout: float = 60.0) -> bool:
        """
        Navigates the robot to a goal specified in the robot's local frame 
        using the VFHPurePursuitPlanner.

        Args:
            goal_xy_robot: Tuple (x, y) representing the goal position relative 
                           to the robot's current position and orientation.
            timeout: Maximum time (in seconds) allowed to reach the goal.

        Returns:
            bool: True if the goal was reached within the timeout, False otherwise.
        """
        logger.info(f"Starting navigation to local goal {goal_xy_robot} with timeout {timeout}s.")

        # Set the single goal in the robot's frame. Adjustment will happen internally.
        self.local_planner.set_goal(goal_xy_robot, is_robot_frame=True)

        start_time = time.time()
        goal_reached = False

        try:
            while time.time() - start_time < timeout:
                # Check if goal has been reached
                if self.local_planner.is_goal_reached():
                    logger.info("Goal reached successfully.")
                    goal_reached = True
                    break 

                # Get planned velocity towards the goal
                vel_command = self.local_planner.plan()
                x_vel = vel_command.get('x_vel', 0.0)
                angular_vel = vel_command.get('angular_vel', 0.0)

                # Send velocity command
                self.ros_control.move_vel_control(x=x_vel, y=0, yaw=angular_vel)

                # Control loop frequency
                time.sleep(0.1)
            
            if not goal_reached:
                logger.warning(f"Navigation timed out after {timeout} seconds before reaching goal.")

        except KeyboardInterrupt:
            logger.info("Navigation to local goal interrupted by user.")
            goal_reached = False # Consider interruption as failure
        except Exception as e:
            logger.error(f"Error during navigation to local goal: {e}")
            goal_reached = False # Consider error as failure
        finally:
            logger.info("Stopping robot after navigation attempt.")
            self.ros_control.stop()
            
        return goal_reached

    def get_skills(self) -> Optional[SkillLibrary]:
        return self.skill_library<|MERGE_RESOLUTION|>--- conflicted
+++ resolved
@@ -76,11 +76,7 @@
             use_webrtc: Whether to use WebRTC video provider ONLY
             disable_video_stream: Whether to disable the video stream
             mock_connection: Whether to mock the connection to the robot
-<<<<<<< HEAD
-            skills: Skills library or custom skill implementation. Default is MyUnitreeSkills() if None.
-=======
             skills: Skills instance. Can be MyUnitreeSkills for full functionality or any AbstractSkill for custom development.
->>>>>>> 0765fb8a
         """
         print(f"Initializing UnitreeGo2 with use_ros: {use_ros} and use_webrtc: {use_webrtc}")
         if not (use_ros ^ use_webrtc):  # XOR operator ensures exactly one is True
