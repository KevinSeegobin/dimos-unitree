from go2_interfaces.msg import Go2State, IMU
from unitree_go.msg import WebRtcReq
from enum import Enum, auto
import threading
import time
from typing import Optional, Tuple, Dict, Any
from abc import ABC, abstractmethod

from dimos.robot.ros_control import ROSControl, RobotMode

class UnitreeROSControl(ROSControl):
    """Hardware interface for Unitree Go2 robot using ROS2"""
    
    # ROS Camera Topics
    CAMERA_TOPICS = {
        'raw': 'camera/image_raw',
        'compressed': 'camera/compressed',
        'info': 'camera/camera_info'
    }
    
    def __init__(self, 
                 node_name: str = "unitree_hardware_interface",
                 state_topic: str = 'go2_states',
                 imu_topic: str = 'imu',
                 webrtc_topic: str = 'webrtc_req',
                 use_compressed: bool = False,
                 use_raw: bool = True,
                 disable_video_stream: bool = False,
                 mock_connection: bool = False):
        
        # Select which camera topics to use
        active_camera_topics = None
        if not disable_video_stream:
            active_camera_topics = {
                'main': self.CAMERA_TOPICS['raw' if use_raw else 'compressed']
            }
        
        super().__init__(
            node_name=node_name,
            camera_topics=active_camera_topics,
            use_compressed_video=use_compressed,
<<<<<<< HEAD
            mock_connection=mock_connection
=======
            state_topic=state_topic,
            imu_topic=imu_topic,
            webrtc_topic=webrtc_topic,
            state_msg_type=Go2State,
            imu_msg_type=IMU,
            webrtc_msg_type=WebRtcReq
>>>>>>> de1f6967
        )
    
    # Unitree-specific RobotMode update conditons
    def _update_mode(self, msg: Go2State):
        """
        Implementation of abstract method to update robot mode
        
        Logic:
        - If progress is 0 and mode is 1, then state is IDLE
        - If progress is 1 OR mode is NOT equal to 1, then state is MOVING
        """
        # Direct access to protected instance variables from the parent class
        mode = msg.mode
        progress = msg.progress
        
        if progress == 0 and mode == 1:
            self._mode = RobotMode.IDLE
            self._logger.debug("Robot mode set to IDLE (progress=0, mode=1)")
        elif progress == 1 or mode != 1:
            self._mode = RobotMode.MOVING
            self._logger.debug(f"Robot mode set to MOVING (progress={progress}, mode={mode})")
        else:
            self._mode = RobotMode.UNKNOWN
            self._logger.debug(f"Robot mode set to UNKNOWN (progress={progress}, mode={mode})")<|MERGE_RESOLUTION|>--- conflicted
+++ resolved
@@ -39,16 +39,13 @@
             node_name=node_name,
             camera_topics=active_camera_topics,
             use_compressed_video=use_compressed,
-<<<<<<< HEAD
             mock_connection=mock_connection
-=======
             state_topic=state_topic,
             imu_topic=imu_topic,
             webrtc_topic=webrtc_topic,
             state_msg_type=Go2State,
             imu_msg_type=IMU,
             webrtc_msg_type=WebRtcReq
->>>>>>> de1f6967
         )
     
     # Unitree-specific RobotMode update conditons
