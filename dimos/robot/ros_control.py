--- conflicted
+++ resolved
@@ -182,11 +182,6 @@
                 webrtc_func=self.webrtc_req,
                 is_ready_func=lambda: self._mode == RobotMode.IDLE,
                 is_busy_func=lambda: self._mode == RobotMode.MOVING,
-<<<<<<< HEAD
-                logger=self._logger,
-                debug=self._debug
-=======
->>>>>>> efc4d66b
             )
             # Start the queue processing thread
             self._command_queue.start()
