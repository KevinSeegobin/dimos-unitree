# Copyright 2025 Dimensional Inc.
#
# Licensed under the Apache License, Version 2.0 (the "License");
# you may not use this file except in compliance with the License.
# You may obtain a copy of the License at
#
#     http://www.apache.org/licenses/LICENSE-2.0
#
# Unless required by applicable law or agreed to in writing, software
# distributed under the License is distributed on an "AS IS" BASIS,
# WITHOUT WARRANTIES OR CONDITIONS OF ANY KIND, either express or implied.
# See the License for the specific language governing permissions and
# limitations under the License.

from dataclasses import dataclass
from abc import abstractmethod
from typing import Tuple, Callable

from dimos.types.vector import VectorLike, to_vector, Vector
from dimos.types.path import Path
from dimos.types.costmap import Costmap
from dimos.robot.global_planner.algo import astar
from dimos.utils.logging_config import setup_logger
from dimos.web.websocket_vis.types import Drawable, Visualizable
from reactivex.subject import Subject
from reactivex import Observable

logger = setup_logger("dimos.robot.unitree.global_planner")


@dataclass
class Planner(Visualizable):
    local_nav: Callable[[VectorLike], bool]

    @abstractmethod
    def plan(self, goal: VectorLike) -> Path: ...

<<<<<<< HEAD
    def start(self):
        return self

    def stop(self):
        if hasattr(self, "costmap"):
            self.costmap.dispose()
            del self.costmap
        if hasattr(self, "_vis_subject"):
            self._vis_subject.dispose()

    def vis_stream(self) -> Observable[Tuple[str, Drawable]]:
        # check if we have self._vis_subject
        if not hasattr(self, "_vis_subject"):
            self._vis_subject = Subject()
        return self._vis_subject

    def vis(self, name: str, drawable: Drawable) -> None:
        if not hasattr(self, "_vis_subject"):
            return
        self._vis_subject.on_next((name, drawable))

    # actually we might want to rewrite this into rxpy
    def walk_loop(self, path: Path) -> bool:
        # pop the next goal from the path
        local_goal = path.head()
        print("path head", local_goal)
        result = self.local_nav(local_goal)
        [pos, rot] = self.base_link()
        self.vis("pos", pos)

=======
    def walk_loop(self, path: Path) -> bool:
        """Navigate through a path of waypoints.
        
        This method now passes the entire path to the local planner at once,
        utilizing the waypoint following capabilities.
        
        Args:
            path: Path object containing waypoints
            
        Returns:
            bool: True if successfully reached the goal, False otherwise
        """
        if not path or len(path) == 0:
            logger.warning("Cannot follow empty path")
            return False
            
        logger.info(f"Following path with {len(path)} waypoints")
        
        # Use the robot's waypoint navigation capability
        result = self.robot.navigate_path_local(path)
        
>>>>>>> e4928e23
        if not result:
            logger.warning("Failed to navigate the path")
            return False
            
        logger.info("Successfully reached the goal")
        return True

    def set_goal(self, goal: VectorLike):
        """Plan and navigate to a goal position.
        
        Args:
            goal: Goal position as a vector-like object
            
        Returns:
            bool: True if planning and navigation succeeded, False otherwise
        """
        goal = to_vector(goal).to_2d()
        path = self.plan(goal)
        if not path:
            logger.warning("No path found to the goal.")
            return False

        return self.walk_loop(path.resample(1.0))


class AstarPlanner(Planner):
    def __init__(
        self,
        costmap: Callable[[], Costmap],
        base_link: Callable[[], Tuple[Vector, Vector]],
        local_nav: Callable[[Vector], bool],
    ):
        super().__init__(local_nav)
        self.base_link = base_link
        self.costmap = costmap

    def plan(self, goal: VectorLike) -> Path:
<<<<<<< HEAD
        [pos, rot] = self.base_link()
        costmap = self.costmap()
        costmap.save_pickle("costmap3.pickle")
        smudge = costmap.smudge()
        self.vis("global_costmap", smudge)
        self.vis("pos", pos)
        self.vis("target", goal)
        path = astar(smudge, goal, pos)
        if path:
            path = path.resample(1)
            self.vis("a*", path)
        return path
=======
        [pos, rot] = self.robot.ros_control.transform_euler("base_link")
        return astar(Costmap.from_msg(self.costmap()).smudge(kernel_size=3), goal, pos)
>>>>>>> e4928e23
<|MERGE_RESOLUTION|>--- conflicted
+++ resolved
@@ -21,97 +21,26 @@
 from dimos.types.costmap import Costmap
 from dimos.robot.global_planner.algo import astar
 from dimos.utils.logging_config import setup_logger
-from dimos.web.websocket_vis.types import Drawable, Visualizable
-from reactivex.subject import Subject
-from reactivex import Observable
+from dimos.web.websocket_vis.types import Visualizable
 
 logger = setup_logger("dimos.robot.unitree.global_planner")
 
 
 @dataclass
 class Planner(Visualizable):
-    local_nav: Callable[[VectorLike], bool]
+    local_nav: Callable[[Path], bool]
 
     @abstractmethod
     def plan(self, goal: VectorLike) -> Path: ...
 
-<<<<<<< HEAD
-    def start(self):
-        return self
-
-    def stop(self):
-        if hasattr(self, "costmap"):
-            self.costmap.dispose()
-            del self.costmap
-        if hasattr(self, "_vis_subject"):
-            self._vis_subject.dispose()
-
-    def vis_stream(self) -> Observable[Tuple[str, Drawable]]:
-        # check if we have self._vis_subject
-        if not hasattr(self, "_vis_subject"):
-            self._vis_subject = Subject()
-        return self._vis_subject
-
-    def vis(self, name: str, drawable: Drawable) -> None:
-        if not hasattr(self, "_vis_subject"):
-            return
-        self._vis_subject.on_next((name, drawable))
-
-    # actually we might want to rewrite this into rxpy
-    def walk_loop(self, path: Path) -> bool:
-        # pop the next goal from the path
-        local_goal = path.head()
-        print("path head", local_goal)
-        result = self.local_nav(local_goal)
-        [pos, rot] = self.base_link()
-        self.vis("pos", pos)
-
-=======
-    def walk_loop(self, path: Path) -> bool:
-        """Navigate through a path of waypoints.
-        
-        This method now passes the entire path to the local planner at once,
-        utilizing the waypoint following capabilities.
-        
-        Args:
-            path: Path object containing waypoints
-            
-        Returns:
-            bool: True if successfully reached the goal, False otherwise
-        """
-        if not path or len(path) == 0:
-            logger.warning("Cannot follow empty path")
-            return False
-            
-        logger.info(f"Following path with {len(path)} waypoints")
-        
-        # Use the robot's waypoint navigation capability
-        result = self.robot.navigate_path_local(path)
-        
->>>>>>> e4928e23
-        if not result:
-            logger.warning("Failed to navigate the path")
-            return False
-            
-        logger.info("Successfully reached the goal")
-        return True
-
     def set_goal(self, goal: VectorLike):
-        """Plan and navigate to a goal position.
-        
-        Args:
-            goal: Goal position as a vector-like object
-            
-        Returns:
-            bool: True if planning and navigation succeeded, False otherwise
-        """
         goal = to_vector(goal).to_2d()
         path = self.plan(goal)
         if not path:
             logger.warning("No path found to the goal.")
             return False
 
-        return self.walk_loop(path.resample(1.0))
+        return self.local_nav(path.resample(1.0))
 
 
 class AstarPlanner(Planner):
@@ -126,20 +55,17 @@
         self.costmap = costmap
 
     def plan(self, goal: VectorLike) -> Path:
-<<<<<<< HEAD
         [pos, rot] = self.base_link()
         costmap = self.costmap()
         costmap.save_pickle("costmap3.pickle")
         smudge = costmap.smudge()
+
         self.vis("global_costmap", smudge)
         self.vis("pos", pos)
         self.vis("target", goal)
-        path = astar(smudge, goal, pos)
+
+        path = astar(smudge, goal, pos).resample(0.5)
+
         if path:
-            path = path.resample(1)
             self.vis("a*", path)
-        return path
-=======
-        [pos, rot] = self.robot.ros_control.transform_euler("base_link")
-        return astar(Costmap.from_msg(self.costmap()).smudge(kernel_size=3), goal, pos)
->>>>>>> e4928e23
+        return path