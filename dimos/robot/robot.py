--- conflicted
+++ resolved
@@ -5,7 +5,6 @@
 from dimos.hardware.interface import HardwareInterface
 from dimos.agents.agent_config import AgentConfig
 from dimos.robot.ros_control import ROSControl
-<<<<<<< HEAD
 from dimos.stream.frame_processor import FrameProcessor
 from dimos.stream.video_operators import VideoOperators as vops
 from reactivex import operators as ops
@@ -16,9 +15,8 @@
 import logging
 
 import multiprocessing
-=======
 from dimos.robot.skills import AbstractSkill
->>>>>>> 473208e9
+
 
 '''
 Base class for all dimos robots, both physical and simulated.
@@ -89,12 +87,11 @@
         """Set a new hardware configuration."""
         self.hardware_interface.set_configuration(configuration)
 
-<<<<<<< HEAD
+
     def cleanup(self):
         """Cleanup resources."""
         if self.ros_control:
             self.ros_control.cleanup()
-=======
 
 class MyUnitreeSkills(AbstractSkill):
     """My Unitree Skills."""
@@ -129,5 +126,4 @@
             elif self._robot.ros_control is None:
                 raise RuntimeError("No ROS control interface available for movement")
             else:
-                return self._robot.ros_control.move(self.x, self.y, self.yaw, self.duration)
->>>>>>> 473208e9
+                return self._robot.ros_control.move(self.x, self.y, self.yaw, self.duration)