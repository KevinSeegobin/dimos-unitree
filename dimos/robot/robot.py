from abc import ABC, abstractmethod
from dimos.hardware.interface import HardwareInterface
from dimos.agents.agent_config import AgentConfig
<<<<<<< HEAD
=======
from dimos.robot.ros_control import ROSControl
>>>>>>> 73f1df7f

'''
Base class for all dimos robots, both physical and simulated.
'''
class Robot(ABC):
<<<<<<< HEAD
    def __init__(self, agent_config: AgentConfig = None, hardware_interface: HardwareInterface = None):
=======
    def __init__(self,
                 agent_config: AgentConfig = None,
                 hardware_interface: HardwareInterface = None,
                 ros_control: ROSControl = None):
        
>>>>>>> 73f1df7f
        self.agent_config = agent_config
        self.hardware_interface = hardware_interface
        self.ros_control = ros_control

    def move(self, x: float, y: float, yaw: float, duration: float = 0.0) -> bool:
        """Move the robot using velocity commands.
        
        Args:
            x: Forward/backward velocity (m/s)
            y: Left/right velocity (m/s)
            yaw: Rotational velocity (rad/s)
            duration: How long to move (seconds). If 0, command is continuous
            
        Returns:
            bool: True if command was sent successfully
        """
        if self.ros_control is None:
            raise RuntimeError("No ROS control interface available for movement")
        return self.ros_control.move(x, y, yaw, duration)

    @abstractmethod
    def do(self, *args, **kwargs):
     """Executes motion."""
    pass
    def update_hardware_interface(self, new_hardware_interface: HardwareInterface):
        """Update the hardware interface with a new configuration."""
        self.hardware_interface = new_hardware_interface

    def get_hardware_configuration(self):
        """Retrieve the current hardware configuration."""
        return self.hardware_interface.get_configuration()

    def set_hardware_configuration(self, configuration):
        """Set a new hardware configuration."""
        self.hardware_interface.set_configuration(configuration)<|MERGE_RESOLUTION|>--- conflicted
+++ resolved
@@ -1,24 +1,17 @@
 from abc import ABC, abstractmethod
 from dimos.hardware.interface import HardwareInterface
 from dimos.agents.agent_config import AgentConfig
-<<<<<<< HEAD
-=======
 from dimos.robot.ros_control import ROSControl
->>>>>>> 73f1df7f
 
 '''
 Base class for all dimos robots, both physical and simulated.
 '''
 class Robot(ABC):
-<<<<<<< HEAD
-    def __init__(self, agent_config: AgentConfig = None, hardware_interface: HardwareInterface = None):
-=======
     def __init__(self,
                  agent_config: AgentConfig = None,
                  hardware_interface: HardwareInterface = None,
                  ros_control: ROSControl = None):
         
->>>>>>> 73f1df7f
         self.agent_config = agent_config
         self.hardware_interface = hardware_interface
         self.ros_control = ros_control
