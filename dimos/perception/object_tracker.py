--- conflicted
+++ resolved
@@ -4,17 +4,10 @@
 import numpy as np
 from dimos.perception.common.ibvs import ObjectDistanceEstimator
 from dimos.models.depth.metric3d import Metric3D
-<<<<<<< HEAD
 from dimos.perception.detection2d.utils import calculate_depth_from_bbox
 class ObjectTrackingStream:
     def __init__(self, camera_intrinsics=None, camera_pitch=0.0, camera_height=1.0, 
                  reid_threshold=5, reid_fail_tolerance=10, gt_depth_scale=1000.0):
-=======
-
-class ObjectTrackingStream:
-    def __init__(self, camera_intrinsics=None, camera_pitch=0.0, camera_height=1.0, 
-                 reid_threshold=5, reid_fail_tolerance=10, gt_depth_scale=1100.0):
->>>>>>> 0f5af071
         """
         Initialize an object tracking stream using OpenCV's CSRT tracker with ORB re-ID.
         
@@ -92,11 +85,7 @@
 
         # Calculate depth only if distance and size not provided
         if frame is not None and distance is None and size is None:
-<<<<<<< HEAD
             depth_estimate = calculate_depth_from_bbox(self.depth_model, frame, bbox)
-=======
-            depth_estimate = self.calculate_depth_from_bbox(frame, bbox)
->>>>>>> 0f5af071
             if depth_estimate is not None:
                 print(f"Estimated depth for object: {depth_estimate:.2f}m")
 
