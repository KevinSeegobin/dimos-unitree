"""Agent framework for LLM-based autonomous systems.

This module provides a flexible foundation for creating agents that can:
- Process image and text inputs through LLM APIs
- Store and retrieve contextual information using semantic memory
- Handle tool/function calling
- Process streaming inputs asynchronously

The module offers base classes (Agent, LLMAgent) and concrete implementations
like OpenAIAgent that connect to specific LLM providers.
"""

from __future__ import annotations

# Standard library imports
import json
import os
import threading
import logging
from typing import Any, Dict, List, Tuple, Optional

# Third-party imports
from dotenv import load_dotenv
from openai import NOT_GIVEN, OpenAI
from pydantic import BaseModel
import reactivex
from reactivex import Observer, create, Observable, empty, operators as RxOps, throw, just
from reactivex.disposable import CompositeDisposable, Disposable
from reactivex.scheduler import ThreadPoolScheduler
from reactivex.subject import Subject

# Local imports
from dimos.agents.memory.base import AbstractAgentSemanticMemory
from dimos.agents.memory.chroma_impl import AgentSemanticMemory
from dimos.agents.prompt_builder.impl import PromptBuilder
from dimos.agents.tokenizer.openai_impl import AbstractTokenizer, OpenAI_Tokenizer
from dimos.robot.skills import AbstractSkill
from dimos.stream.frame_processor import FrameProcessor
from dimos.stream.video_operators import Operators as MyOps, VideoOperators as MyVidOps
from dimos.utils.threadpool import get_scheduler
from dimos.utils.logging_config import setup_logger

# Initialize environment variables
load_dotenv()

# Initialize logger for the agent module
logger = setup_logger("dimos.agents", level=logging.DEBUG)

# Constants
_TOKEN_BUDGET_PARTS = 4  # Number of parts to divide token budget
_MAX_SAVED_FRAMES = 100  # Maximum number of frames to save


# -----------------------------------------------------------------------------
# region Agent Base Class
# -----------------------------------------------------------------------------
class Agent:
    """Base agent that manages memory and subscriptions."""

    def __init__(self,
                 dev_name: str = "NA",
                 agent_type: str = "Base",
                 agent_memory: Optional[AbstractAgentSemanticMemory] = None,
                 pool_scheduler: Optional[ThreadPoolScheduler] = None):
        """
        Initializes a new instance of the Agent.

        Args:
            dev_name (str): The device name of the agent.
            agent_type (str): The type of the agent (e.g., 'Base', 'Vision').
            agent_memory (AbstractAgentSemanticMemory): The memory system for the agent.
            pool_scheduler (ThreadPoolScheduler): The scheduler to use for thread pool operations.
                If None, the global scheduler from get_scheduler() will be used.
        """
        self.dev_name = dev_name
        self.agent_type = agent_type
        self.agent_memory = agent_memory or AgentSemanticMemory()
        self.disposables = CompositeDisposable()
        self.pool_scheduler = pool_scheduler if pool_scheduler else get_scheduler()
        self.logger = setup_logger(
            f"dimos.agents.{self.agent_type}.{self.dev_name}")

    def dispose_all(self):
        """Disposes of all active subscriptions managed by this agent."""
        if self.disposables:
            self.disposables.dispose()
        else:
            self.logger.info("No disposables to dispose.")


# endregion Agent Base Class


# -----------------------------------------------------------------------------
# region LLMAgent Base Class (Generic LLM Agent)
# -----------------------------------------------------------------------------
class LLMAgent(Agent):
    """Generic LLM agent containing common logic for LLM-based agents.

    This class implements functionality for:
      - Updating the query
      - Querying the agent's memory (for RAG)
      - Building prompts via a prompt builder
      - Handling tooling callbacks in responses
      - Subscribing to image and query streams
      - Emitting responses as an observable stream

    Subclasses must implement the `_send_query` method, which is responsible
    for sending the prompt to a specific LLM API.
    
    Attributes:
        query (str): The current query text to process.
        prompt_builder (PromptBuilder): Handles construction of prompts.
        skills (AbstractSkill): Available tools/functions for the agent.
        system_query (str): System prompt for RAG context situations.
        image_detail (str): Detail level for image processing ('low','high','auto').
        max_input_tokens_per_request (int): Maximum input token count.
        max_output_tokens_per_request (int): Maximum output token count.
        max_tokens_per_request (int): Total maximum token count.
        rag_query_n (int): Number of results to fetch from memory.
        rag_similarity_threshold (float): Minimum similarity for RAG results.
        frame_processor (FrameProcessor): Processes video frames.
        output_dir (str): Directory for output files.
        response_subject (Subject): Subject that emits agent responses.
        process_all_inputs (bool): Whether to process every input emission (True) or 
            skip emissions when the agent is busy processing a previous input (False).
    """
    logging_file_memory_lock = threading.Lock()

    def __init__(self,
                 dev_name: str = "NA",
                 agent_type: str = "LLM",
                 agent_memory: Optional[AbstractAgentSemanticMemory] = None,
                 pool_scheduler: Optional[ThreadPoolScheduler] = None, 
                 process_all_inputs: bool = False):
        """
        Initializes a new instance of the LLMAgent.

        Args:
            dev_name (str): The device name of the agent.
            agent_type (str): The type of the agent.
            agent_memory (AbstractAgentSemanticMemory): The memory system for the agent.
            pool_scheduler (ThreadPoolScheduler): The scheduler to use for thread pool operations.
                If None, the global scheduler from get_scheduler() will be used.
            process_all_inputs (bool): Whether to process every input emission (True) or 
                skip emissions when the agent is busy processing a previous input (False).
        """
        super().__init__(dev_name, agent_type, agent_memory or
                         AgentSemanticMemory(), pool_scheduler)
        # These attributes can be configured by a subclass if needed.
        self.query: Optional[str] = None
        self.prompt_builder: Optional[PromptBuilder] = None
        self.skills: Optional[AbstractSkill] = None
        self.system_query: Optional[str] = None
        self.image_detail: str = "low"
        self.max_input_tokens_per_request: int = 128000
        self.max_output_tokens_per_request: int = 16384
        self.max_tokens_per_request: int = (self.max_input_tokens_per_request +
                                            self.max_output_tokens_per_request)
        self.rag_query_n: int = 4
        self.rag_similarity_threshold: float = 0.45
        self.frame_processor: Optional[FrameProcessor] = None
        self.output_dir: str = os.path.join(os.getcwd(), "assets", "agent")
        self.process_all_inputs: bool = process_all_inputs
        os.makedirs(self.output_dir, exist_ok=True)
        
        # Subject for emitting responses to sub Agents()
        self.response_subject = Subject()

    def _update_query(self, incoming_query: Optional[str]) -> None:
        """Updates the query if an incoming query is provided.

        Args:
            incoming_query (str): The new query text.
        """
        if incoming_query is not None:
            self.query = incoming_query

    def _get_rag_context(self) -> Tuple[str, str]:
        """Queries the agent memory to retrieve RAG context.

        Returns:
            Tuple[str, str]: A tuple containing the formatted results (for logging)
            and condensed results (for use in the prompt).
        """
        results = self.agent_memory.query(
            query_texts=self.query,
            n_results=self.rag_query_n,
            similarity_threshold=self.rag_similarity_threshold)
        formatted_results = "\n".join(
            f"Document ID: {doc.id}\nMetadata: {doc.metadata}\nContent: {doc.page_content}\nScore: {score}\n"
            for (doc, score) in results)
        condensed_results = " | ".join(
            f"{doc.page_content}" for (doc, _) in results)
        self.logger.info(f"Agent Memory Query Results:\n{formatted_results}")
        self.logger.info("=== Results End ===")
        return formatted_results, condensed_results

    def _build_prompt(self, base64_image: Optional[str],
                      dimensions: Optional[Tuple[int, int]],
                      override_token_limit: bool,
                      condensed_results: str) -> list:
        """Builds a prompt message using the prompt builder.

        Args:
            base64_image (str): Optional Base64-encoded image.
            dimensions (Tuple[int, int]): Optional image dimensions.
            override_token_limit (bool): Whether to override token limits.
            condensed_results (str): The condensed RAG context.

        Returns:
            list: A list of message dictionaries to be sent to the LLM.
        """
        # Budget for each component of the prompt
        budgets = {
            "system_prompt":
                self.max_input_tokens_per_request // _TOKEN_BUDGET_PARTS,
            "user_query":
                self.max_input_tokens_per_request // _TOKEN_BUDGET_PARTS,
            "image":
                self.max_input_tokens_per_request // _TOKEN_BUDGET_PARTS,
            "rag":
                self.max_input_tokens_per_request // _TOKEN_BUDGET_PARTS,
        }

        # Define truncation policies for each component
        policies = {
            "system_prompt": "truncate_end",
            "user_query": "truncate_middle",
            "image": "do_not_truncate",
            "rag": "truncate_end",
        }

        return self.prompt_builder.build(
            user_query=self.query,
            override_token_limit=override_token_limit,
            base64_image=base64_image,
            image_width=dimensions[0] if dimensions is not None else None,
            image_height=dimensions[1] if dimensions is not None else None,
            image_detail=self.image_detail,
            rag_context=condensed_results,
            system_prompt=self.system_query,
            budgets=budgets,
            policies=policies,
        )

    def _handle_tooling(self, response_message, messages):
        """Handles tooling callbacks in the response message.

        If tool calls are present, the corresponding functions are executed and
        a follow-up query is sent.

        Args:
            response_message: The response message containing tool calls.
            messages (list): The original list of messages sent.

        Returns:
            The final response message after processing tool calls, if any.
        """

        # TODO: Make this more generic or move implementation to OpenAIAgent.
        # This is presently OpenAI-specific.
        def _tooling_callback(message, messages, response_message,
                              skills: AbstractSkill):
            has_called_tools = False
            new_messages = []
            for tool_call in message.tool_calls:
                has_called_tools = True
                name = tool_call.function.name
                args = json.loads(tool_call.function.arguments)
                result = skills.call_function(name, **args)
                self.logger.info(f"Function Call Results: {result}")
                new_messages.append({
                    "role": "tool",
                    "tool_call_id": tool_call.id,
                    "content": str(result),
                    "name": name
                })
            if has_called_tools:
                self.logger.info("Sending Another Query.")
                messages.append(response_message)
                messages.extend(new_messages)
                # Delegate to sending the query again.
                return self._send_query(messages)
            else:
                self.logger.info("No Need for Another Query.")
                return None

        if response_message.tool_calls is not None:
            return _tooling_callback(response_message, messages,
                                     response_message, self.skills)
        return None

    def _observable_query(self,
                          observer: Observer,
                          base64_image: Optional[str] = None,
                          dimensions: Optional[Tuple[int, int]] = None,
                          override_token_limit: bool = False,
                          incoming_query: Optional[str] = None):
        """Prepares and sends a query to the LLM, emitting the response to the observer.

        Args:
            observer (Observer): The observer to emit responses to.
            base64_image (str): Optional Base64-encoded image.
            dimensions (Tuple[int, int]): Optional image dimensions.
            override_token_limit (bool): Whether to override token limits.
            incoming_query (str): Optional query to update the agent's query.

        Raises:
            Exception: Propagates any exceptions encountered during processing.
        """
        try:
            self._update_query(incoming_query)
            _, condensed_results = self._get_rag_context()
            messages = self._build_prompt(base64_image, dimensions,
                                          override_token_limit,
                                          condensed_results)
            # self.logger.debug(f"Sending Query: {messages}")
            self.logger.info("Sending Query.")
            response_message = self._send_query(messages)
            self.logger.info(f"Received Response: {response_message}")
            print("init reponse message type", type(response_message))
            if response_message is None:
                raise Exception("Response message does not exist.")

            # TODO: Make this more generic. The parsed tag and tooling handling may be OpenAI-specific.
            # If no skills are provided or there are no tool calls, emit the response directly.
            if (self.skills is None or
                    self.skills.get_tools() in (None, NOT_GIVEN) or
                    response_message.tool_calls is None):
                final_msg = (response_message.parsed
                             if hasattr(response_message, 'parsed') and
                             response_message.parsed else
                             response_message.content)
                
<<<<<<< HEAD
=======
                # Handles parsing for all custom Pydantic models i.e. PlanningAgentResponse
                if isinstance(final_msg, BaseModel):
                    # Get the full model data
                    data = final_msg.model_dump()
                    print("data", data)
                    # If "content" exists in the Pydantic model, use it; otherwise use the full model data
                    final_msg = (", ".join(data["content"]) if isinstance(data.get("content", None), list) 
                               else str(data.get("content", str(data))))

>>>>>>> dd8368dd
                observer.on_next(final_msg)
                self.response_subject.on_next(final_msg)
            else:
                response_message_2 = self._handle_tooling(
                    response_message, messages)
                final_msg = response_message_2 if response_message_2 is not None else response_message
                if isinstance(final_msg, BaseModel): # TODO: Test
                    final_msg = str(final_msg.content)
                observer.on_next(final_msg)
                self.response_subject.on_next(final_msg)
            observer.on_completed()
        except Exception as e:
            self.logger.error(f"Query failed in {self.dev_name}: {e}")
            observer.on_error(e)
            self.response_subject.on_error(e)

    def _send_query(self, messages: list) -> Any:
        """Sends the query to the LLM API.

        This method must be implemented by subclasses with specifics of the LLM API.

        Args:
            messages (list): The prompt messages to be sent.

        Returns:
            Any: The response message from the LLM.

        Raises:
            NotImplementedError: Always, unless overridden.
        """
        raise NotImplementedError(
            "Subclasses must implement _send_query method.")

    def _log_response_to_file(self, response, output_dir: str = None):
        """Logs the LLM response to a file.

        Args:
            response: The response message to log.
            output_dir (str): The directory where the log file is stored.
        """
        if output_dir is None:
            output_dir = self.output_dir
        if response is not None:
            with self.logging_file_memory_lock:
                log_path = os.path.join(output_dir, 'memory.txt')
                with open(log_path, 'a') as file:
                    file.write(f"{self.dev_name}: {response}\n")
                self.logger.info(f"LLM Response [{self.dev_name}]: {response}")

    def subscribe_to_image_processing(
            self, frame_observable: Observable) -> Disposable:
        """Subscribes to a stream of video frames for processing.

        This method sets up a subscription to process incoming video frames.
        Each frame is encoded and then sent to the LLM by directly calling the
        _observable_query method. The response is then logged to a file.

        Args:
            frame_observable (Observable): An observable emitting video frames.

        Returns:
            Disposable: A disposable representing the subscription.
        """
        # Initialize frame processor if not already set
        if self.frame_processor is None:
            self.frame_processor = FrameProcessor(delete_on_init=True)

        print_emission_args = {
            "enabled": True,
            "dev_name": self.dev_name,
            "counts": {}
        }

        def _process_frame(frame) -> Observable:
            """
            Processes a single frame by:
            - Logging the receipt
            - Exporting the frame as a JPEG
            - Encoding the image
            - Filtering out invalid results
            - Sending the encoded image to the LLM via _observable_query
            
            Returns:
                An observable that emits the response from _observable_query.
            """
            return just(frame).pipe(
                MyOps.print_emission(id='B', **print_emission_args),
                RxOps.observe_on(self.pool_scheduler),
                MyOps.print_emission(id='C', **print_emission_args),
                RxOps.subscribe_on(self.pool_scheduler),
                MyOps.print_emission(id='D', **print_emission_args),
                MyVidOps.with_jpeg_export(self.frame_processor,
                                          suffix=f"{self.dev_name}_frame_",
                                          save_limit=_MAX_SAVED_FRAMES),
                MyOps.print_emission(id='E', **print_emission_args),
                MyVidOps.encode_image(),
                MyOps.print_emission(id='F', **print_emission_args),
                RxOps.filter(lambda base64_and_dims: base64_and_dims is not None
                             and base64_and_dims[0] is not None and
                             base64_and_dims[1] is not None),
                MyOps.print_emission(id='G', **print_emission_args),
                RxOps.flat_map(lambda base64_and_dims: create(
                    lambda observer, _: self._observable_query(
                        observer,
                        base64_image=base64_and_dims[0],
                        dimensions=base64_and_dims[1]))),
                MyOps.print_emission(id='H', **print_emission_args),
            )

        # Use a mutable flag to ensure only one frame is processed at a time.
        is_processing = [False]

        def process_if_free(frame):
            if not self.process_all_inputs and is_processing[0]:
                # Drop frame if a request is in progress and process_all_inputs is False
                return empty()
            else:
                is_processing[0] = True
                return _process_frame(frame).pipe(
                    MyOps.print_emission(id='I', **print_emission_args),
                    RxOps.observe_on(self.pool_scheduler),
                    MyOps.print_emission(id='J', **print_emission_args),
                    RxOps.subscribe_on(self.pool_scheduler),
                    MyOps.print_emission(id='K', **print_emission_args),
                    RxOps.do_action(
                        on_completed=lambda: is_processing.__setitem__(
                            0, False),
                        on_error=lambda e: is_processing.__setitem__(0, False)),
                    MyOps.print_emission(id='L', **print_emission_args),
                )

        observable = frame_observable.pipe(
            MyOps.print_emission(id='A', **print_emission_args),
            RxOps.flat_map(process_if_free),
            MyOps.print_emission(id='M', **print_emission_args),
        )

        disposable = observable.subscribe(
            on_next=lambda response: self._log_response_to_file(
                response, self.output_dir),
            on_error=lambda e: self.logger.error(f"Error encountered: {e}"),
            on_completed=lambda: self.logger.info(
                f"Stream processing completed for {self.dev_name}"))
        self.disposables.add(disposable)
        return disposable

    def subscribe_to_query_processing(
            self, query_observable: Observable) -> Disposable:
        """Subscribes to a stream of queries for processing.

        This method sets up a subscription to process incoming queries by directly
        calling the _observable_query method. The responses are logged to a file.

        Args:
            query_observable (Observable): An observable emitting queries.

        Returns:
            Disposable: A disposable representing the subscription.
        """
        print_emission_args = {
            "enabled": True,
            "dev_name": self.dev_name,
            "counts": {}
        }

        def _process_query(query) -> Observable:
            """
            Processes a single query by logging it and passing it to _observable_query.
            Returns an observable that emits the LLM response.
            """
            return just(query).pipe(
                MyOps.print_emission(id='Pr A', **print_emission_args),
                # Flat map maintains input query order when LLM inference time is of variable length
                RxOps.flat_map(lambda query: create(
                    lambda observer, _: self._observable_query(
                        observer, incoming_query=query))),
                MyOps.print_emission(id='Pr B', **print_emission_args),
            )

        # A mutable flag indicating whether a query is currently being processed.
        is_processing = [False]

        def process_if_free(query):
            self.logger.info(f"Processing Query: {query}")
            if not self.process_all_inputs and is_processing[0]:
                # Drop query if a request is already in progress and process_all_inputs is False
                return empty()
            else:
                is_processing[0] = True
                self.logger.info("Processing Query.")
                return _process_query(query).pipe(
                    MyOps.print_emission(id='B', **print_emission_args),
                    RxOps.observe_on(self.pool_scheduler),
                    MyOps.print_emission(id='C', **print_emission_args),
                    RxOps.subscribe_on(self.pool_scheduler),
                    MyOps.print_emission(id='D', **print_emission_args),
                    RxOps.do_action(
                        on_completed=lambda: is_processing.__setitem__(
                            0, False),
                        on_error=lambda e: is_processing.__setitem__(0, False)),
                    MyOps.print_emission(id='E', **print_emission_args),
                )

        observable = query_observable.pipe(
            MyOps.print_emission(id='A', **print_emission_args),
            RxOps.flat_map(lambda query: process_if_free(query)),
            MyOps.print_emission(id='F', **print_emission_args))

        disposable = observable.subscribe(
            on_next=lambda response: self._log_response_to_file(
                response, self.output_dir),
            on_error=lambda e: self.logger.error(
                f"Error processing query for {self.dev_name}: {e}"),
            on_completed=lambda: self.logger.info(
                f"Stream processing completed for {self.dev_name}"))
        self.disposables.add(disposable)
        return disposable

    def get_response_observable(self) -> Observable:
        """Gets an observable that emits responses from this agent.
        
        Returns:
            Observable: An observable that emits string responses from the agent.
        """
        return self.response_subject.pipe(
            RxOps.observe_on(self.pool_scheduler), 
            RxOps.subscribe_on(self.pool_scheduler),
            RxOps.share())

    def dispose_all(self):
        """Disposes of all active subscriptions managed by this agent."""
        super().dispose_all()
        self.response_subject.on_completed()


# endregion LLMAgent Base Class (Generic LLM Agent)


# -----------------------------------------------------------------------------
# region OpenAIAgent Subclass (OpenAI-Specific Implementation)
# -----------------------------------------------------------------------------
class OpenAIAgent(LLMAgent):
    """OpenAI agent implementation that uses OpenAI's API for processing.

    This class implements the _send_query method to interact with OpenAI's API.
    It also sets up OpenAI-specific parameters, such as the client, model name,
    tokenizer, and response model.
    """

    def __init__(self,
                 dev_name: str,
                 agent_type: str = "Vision",
                 query: str = "What do you see?",
                 input_query_stream: Optional[Observable] = None,
                 input_video_stream: Optional[Observable] = None,
                 output_dir: str = os.path.join(os.getcwd(), "assets",
                                                "agent"),
                 agent_memory: Optional[AbstractAgentSemanticMemory] = None,
                 system_query: Optional[str] = None,
                 max_input_tokens_per_request: int = 128000,
                 max_output_tokens_per_request: int = 16384,
                 model_name: str = "gpt-4o",
                 prompt_builder: Optional[PromptBuilder] = None,
                 tokenizer: Optional[AbstractTokenizer] = None,
                 rag_query_n: int = 4,
                 rag_similarity_threshold: float = 0.45,
                 skills: Optional[AbstractSkill] = None,
                 response_model: Optional[BaseModel] = None,
                 frame_processor: Optional[FrameProcessor] = None,
                 image_detail: str = "low",
                 pool_scheduler: Optional[ThreadPoolScheduler] = None,
                 process_all_inputs: Optional[bool] = None):
        """
        Initializes a new instance of the OpenAIAgent.

        Args:
            dev_name (str): The device name of the agent.
            agent_type (str): The type of the agent.
            query (str): The default query text.
            input_query_stream (Observable): An observable for query input.
            input_video_stream (Observable): An observable for video frames.
            output_dir (str): Directory for output files.
            agent_memory (AbstractAgentSemanticMemory): The memory system.
            system_query (str): The system prompt to use with RAG context.
            max_input_tokens_per_request (int): Maximum tokens for input.
            max_output_tokens_per_request (int): Maximum tokens for output.
            model_name (str): The OpenAI model name to use.
            prompt_builder (PromptBuilder): Custom prompt builder.
            tokenizer (AbstractTokenizer): Custom tokenizer for token counting.
            rag_query_n (int): Number of results to fetch in RAG queries.
            rag_similarity_threshold (float): Minimum similarity for RAG results.
            skills (AbstractSkill): Skills available to the agent.
            response_model (BaseModel): Optional Pydantic model for responses.
            frame_processor (FrameProcessor): Custom frame processor.
            image_detail (str): Detail level for images ("low", "high", "auto").
            pool_scheduler (ThreadPoolScheduler): The scheduler to use for thread pool operations.
                If None, the global scheduler from get_scheduler() will be used.
            process_all_inputs (bool): Whether to process all inputs or skip when busy.
                If None, defaults to True for text queries, False for video streams.
        """
        # Determine appropriate default for process_all_inputs if not provided
        if process_all_inputs is None:
            # Default to True for text queries, False for video streams
            if input_query_stream is not None and input_video_stream is None:
                process_all_inputs = True
            else:
                process_all_inputs = False
                
        super().__init__(
            dev_name=dev_name,
            agent_type=agent_type,
            agent_memory=agent_memory,
            pool_scheduler=pool_scheduler,
            process_all_inputs=process_all_inputs
        )
        self.client = OpenAI()
        self.query = query
        self.output_dir = output_dir
        self.system_query = system_query
        os.makedirs(self.output_dir, exist_ok=True)

        # Configure skills.
        self.skills = skills

        self.response_model = response_model if response_model is not None else NOT_GIVEN
        self.model_name = model_name
        self.prompt_builder = prompt_builder or PromptBuilder(self.model_name)
        self.tokenizer = tokenizer or OpenAI_Tokenizer(
            model_name=self.model_name)
        self.rag_query_n = rag_query_n
        self.rag_similarity_threshold = rag_similarity_threshold
        self.image_detail = image_detail
        self.max_output_tokens_per_request = max_output_tokens_per_request
        self.max_input_tokens_per_request = max_input_tokens_per_request
        self.max_tokens_per_request = max_input_tokens_per_request + max_output_tokens_per_request

        # Add static context to memory.
        self._add_context_to_memory()

        self.frame_processor = frame_processor or FrameProcessor(
            delete_on_init=True)
        self.input_video_stream = input_video_stream
        self.input_query_stream = input_query_stream

        # Ensure only one input stream is provided.
        if self.input_video_stream is not None and self.input_query_stream is not None:
            raise ValueError(
                "More than one input stream provided. Please provide only one input stream."
            )

        if self.input_video_stream is not None:
            self.logger.info("Subscribing to input video stream...")
            self.disposables.add(
                self.subscribe_to_image_processing(self.input_video_stream))
        if self.input_query_stream is not None:
            self.logger.info("Subscribing to input query stream...")
            self.disposables.add(
                self.subscribe_to_query_processing(self.input_query_stream))

        self.logger.info("OpenAI Agent Initialized.")

    def _add_context_to_memory(self):
        """Adds initial context to the agent's memory."""
        context_data = [
            ("id0",
             "Optical Flow is a technique used to track the movement of objects in a video sequence."
             ),
            ("id1",
             "Edge Detection is a technique used to identify the boundaries of objects in an image."
             ),
            ("id2",
             "Video is a sequence of frames captured at regular intervals."),
            ("id3",
             "Colors in Optical Flow are determined by the movement of light, and can be used to track the movement of objects."
             ),
            ("id4",
             "Json is a data interchange format that is easy for humans to read and write, and easy for machines to parse and generate."
             ),
        ]
        for doc_id, text in context_data:
            self.agent_memory.add_vector(doc_id, text)

    def _send_query(self, messages: list) -> Any:
        """Sends the query to OpenAI's API.

        Depending on whether a response model is provided, the appropriate API
        call is made.

        Args:
            messages (list): The prompt messages to send.

        Returns:
            The response message from OpenAI.

        Raises:
            Exception: If no response message is returned.
            ConnectionError: If there's an issue connecting to the API.
            ValueError: If the messages or other parameters are invalid.
        """
        try:
            if self.response_model is not NOT_GIVEN:
                response = self.client.beta.chat.completions.parse(
                    model=self.model_name,
                    messages=messages,
                    response_format=self.response_model,
                    tools=(self.skills.get_tools() if self.skills is not None else NOT_GIVEN),
                    max_tokens=self.max_output_tokens_per_request,
                )
            else:
                response = self.client.chat.completions.create(
                    model=self.model_name,
                    messages=messages,
                    max_tokens=self.max_output_tokens_per_request,
                    tools=(self.skills.get_tools()
                           if self.skills is not None else NOT_GIVEN),
                )

            response_message = response.choices[0].message
            if response_message is None:
                self.logger.error("Response message does not exist.")
                raise Exception("Response message does not exist.")
            return response_message
        except ConnectionError as ce:
            self.logger.error(f"Connection error with API: {ce}")
            raise
        except ValueError as ve:
            self.logger.error(f"Invalid parameters: {ve}")
            raise
        except Exception as e:
            self.logger.error(f"Unexpected error in API call: {e}")
            raise

    def stream_query(self, query_text: str) -> Observable:
        """Creates an observable that processes a text query and emits the response.
        
        This method provides a simple way to send a text query and get an observable
        stream of the response. It's designed for one-off queries rather than
        continuous processing of input streams.
        
        Args:
            query_text (str): The query text to process.
            
        Returns:
            Observable: An observable that emits the response as a string.
        """
        return create(lambda observer, _: self._observable_query(
            observer, incoming_query=query_text))


# endregion OpenAIAgent Subclass (OpenAI-Specific Implementation)<|MERGE_RESOLUTION|>--- conflicted
+++ resolved
@@ -332,19 +332,6 @@
                              if hasattr(response_message, 'parsed') and
                              response_message.parsed else
                              response_message.content)
-                
-<<<<<<< HEAD
-=======
-                # Handles parsing for all custom Pydantic models i.e. PlanningAgentResponse
-                if isinstance(final_msg, BaseModel):
-                    # Get the full model data
-                    data = final_msg.model_dump()
-                    print("data", data)
-                    # If "content" exists in the Pydantic model, use it; otherwise use the full model data
-                    final_msg = (", ".join(data["content"]) if isinstance(data.get("content", None), list) 
-                               else str(data.get("content", str(data))))
-
->>>>>>> dd8368dd
                 observer.on_next(final_msg)
                 self.response_subject.on_next(final_msg)
             else:
